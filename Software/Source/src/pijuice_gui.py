--- conflicted
+++ resolved
@@ -61,23 +61,16 @@
 		self.newFirmStatus = StringVar()
 		self.newFirmStatusLbl = Label(self.frame, textvariable=self.newFirmStatus, text="").grid(row=1, column=0, padx=(2, 2), pady=(10, 0), sticky = W)
 		status = pijuice.config.GetFirmwareVersion()
-<<<<<<< HEAD
-=======
-		
+
 		self.defaultConfigBtn = Button(self.frame, text='Update firmware',state="disabled", underline=0, command= self._UpdateFirmwareCmd)
 		self.defaultConfigBtn.grid(row=1, column=1, padx=(2, 2), pady=(20, 0), sticky = W)
-		
->>>>>>> 0e0a7977
+
 		self.ver = None
 		if status['error'] == 'NO_ERROR':
 			self.ver = status['data']
 			self.firmVer.set(self.ver['version'][0] + '.' + self.ver['version'][1])
 		else:
 			self.firmVer.set(status['error'])
-<<<<<<< HEAD
-
-		self.newVer = '10'
-=======
 		
 		from os import listdir
 		from os.path import isfile, join
@@ -94,34 +87,24 @@
 			if fn[1] == '.binary' and len(fv) >= 2 and fv[0] == 'PiJuice.elf':
 				vs = fv[1].split('.')
 				if len(vs) == 2 and vs[0].isdigit() and vs[1].isdigit():
-					verNum = int(str(vs[0] + vs[1]), 16) 
+					verNum = int(str(vs[0] + vs[1]), 16)
 					if verNum >= maxVer:
 						maxVer = verNum
 						self.newVerStr = fv[1]
 						self.newVer = vs[0] + vs[1]
 						self.binFile = binDir + f
 
->>>>>>> 0e0a7977
 		if self.ver and self.newVer:
 			if int(str(self.newVer), 16) > int(str(self.ver['version']), 16):
 				self.newFirmStatus.set('New firmware V' + self.newVerStr + ' is available')
 				self.defaultConfigBtn.configure(state="normal")
 			else:
 				self.newFirmStatus.set('Firmware is up to date')
-<<<<<<< HEAD
-
-		self.defaultConfigBtn = Button(self.frame, text='Update firmware', state="normal", underline=0, command= self._UpdateFirmwareCmd)
-		self.defaultConfigBtn.grid(row=1, column=1, padx=(2, 2), pady=(20, 0), sticky = W)
-
-		self.firmUpdateErrors = ['NO_ERROR', 'I2C_BUS_ACCESS_ERROR', 'INPUT_FILE_OPEN_ERROR', 'STARTING_BOOTLOADER_ERROR', 'FIRST_PAGE_ERASE_ERROR',
-		'EEPROM_ERASE_ERROR', 'INPUT_FILE_READ_ERROR', 'PAGE_WRITE_ERROR', 'PAGE_READ_ERROR', 'PAGE_VERIFY_ERROR', 'CODE_EXECUTE_ERROR']
-	def _UpdateFirmwareCmd(self):
-=======
 		elif not self.ver:
 			self.newFirmStatus.set('Firmware status unknown')
 		else:
 			self.newFirmStatus.set('Missing firmware file')
-			
+
 		self.firmUpdateErrors = ['NO_ERROR', 'I2C_BUS_ACCESS_ERROR', 'INPUT_FILE_OPEN_ERROR', 'STARTING_BOOTLOADER_ERROR', 'FIRST_PAGE_ERASE_ERROR',
 		'EEPROM_ERASE_ERROR', 'INPUT_FILE_READ_ERROR', 'PAGE_WRITE_ERROR', 'PAGE_READ_ERROR', 'PAGE_VERIFY_ERROR', 'CODE_EXECUTE_ERROR']
     def _UpdateFirmwareCmd(self):
@@ -132,8 +115,7 @@
 				if ret['error'] == 'NO_ERROR' and float(ret['data']) < 20:
 					tkMessageBox.showerror('Update Fimware','Cannot update, charge level is too low', parent=self.frame)
 					return
-			
->>>>>>> 0e0a7977
+
 		q = tkMessageBox.showwarning('Update Fimware','Warning! Interrupting firmare update may lead to non functional PiJuice HAT.', parent=self.frame)
 		if q:
 			#print 'Updating fimware'
@@ -141,12 +123,7 @@
 			curAdr = pijuice.config.interface.GetAddress()
 			if curAdr:
 				adr = format(curAdr, 'x')
-<<<<<<< HEAD
-				ret = 256 - subprocess.call(['pijuiceboot', adr, inputFile])#subprocess.call([os.getcwd() + '/stmboot', adr, inputFile])
-				print 'firm res', ret
-=======
 				ret = 256 - subprocess.call(['pijuiceboot', adr, self.binFile])#subprocess.call([os.getcwd() + '/stmboot', adr, inputFile])
->>>>>>> 0e0a7977
 				if ret == 256:
 					tkMessageBox.showinfo('Firmware update', 'Finished succesfully!', parent=self.frame)
 					self.newFirmStatus.set('Firmware is up to date')
@@ -225,25 +202,20 @@
 		if config['error'] != 'NO_ERROR':
 			self.idEepromWpDisable.set(1)
 		else:
-<<<<<<< HEAD
-			self.idEepromWpDisable.set(config['data'])
-
-		Label(self.frame, text="Power regulator mode:").grid(row=5, column=0, padx=(2, 2), pady=(10, 0), sticky = W)
-=======
 			self.idEepromWpDisable.set(not config['data'])
-			
+
 		Label(self.frame, text="Inputs precedence:").grid(row=5, column=0, padx=(2, 2), pady=(10, 0), sticky = W)
 		self.inputsPrecedence = StringVar()
 		Radiobutton(self.frame, text=pijuice.config.powerInputs[0], variable=self.inputsPrecedence, value=pijuice.config.powerInputs[0]).grid(row=5, column=1, padx=(2, 2), pady=(10, 0), sticky='WE')
 		Radiobutton(self.frame, text=pijuice.config.powerInputs[1], variable=self.inputsPrecedence, value=pijuice.config.powerInputs[1]).grid(row=5, column=2, padx=(2, 2), pady=(10, 0), sticky='WE')
-		
+
 		self.gpioInputEnabled = BooleanVar()
 		self.gpioInputEnabledCheck = Checkbutton(self.frame, text = "GPIO Input Enabled", variable = self.gpioInputEnabled).grid(row=6, column=0, sticky = W, padx=(2, 2), pady=(10, 0))
 
 		Label(self.frame, text="USB Micro current limit:").grid(row=7, column=0, padx=(2, 2), pady=(10, 0), sticky = W)
 		self.usbMicroCurrentLimit = StringVar()
 		Radiobutton(self.frame, text=pijuice.config.usbMicroCurrentLimits[0], variable=self.usbMicroCurrentLimit, value=pijuice.config.usbMicroCurrentLimits[0]).grid(row=7, column=1, padx=(2, 2), pady=(8, 0), sticky='WE')
-		Radiobutton(self.frame, text=pijuice.config.usbMicroCurrentLimits[1], variable=self.usbMicroCurrentLimit, value=pijuice.config.usbMicroCurrentLimits[1]).grid(row=7, column=2, padx=(2, 2), pady=(8, 0), sticky='WE')		
+		Radiobutton(self.frame, text=pijuice.config.usbMicroCurrentLimits[1], variable=self.usbMicroCurrentLimit, value=pijuice.config.usbMicroCurrentLimits[1]).grid(row=7, column=2, padx=(2, 2), pady=(8, 0), sticky='WE')
 
 		Label(self.frame, text="USB Micro IN DPM:").grid(row=8, column=0, padx=(2, 2), pady=(10, 0), sticky = W)
 		self.usbMicroInDpm = StringVar()
@@ -251,10 +223,10 @@
 		self.usbMicroInDpmSel['values'] = pijuice.config.usbMicroDPMs
 		self.usbMicroInDpmSel.grid(column=1, row=8, padx=(2, 2), pady=(10, 0), sticky = W)
 		self.usbMicroInDpmSel.current(0)
-		
+
 		self.noBatTurnOnEnabled = BooleanVar()
 		self.noBatTurnOnEnabledCheck = Checkbutton(self.frame, text = "No battery turn on", variable = self.noBatTurnOnEnabled).grid(row=9, column=0, sticky = W, padx=(2, 2), pady=(10, 0))
-		
+
 		ret = pijuice.config.GetPowerInputsConfig()
 		if ret['error'] == 'NO_ERROR':
 			powInCfg = ret['data']
@@ -263,41 +235,32 @@
 			self.noBatTurnOnEnabled.set(powInCfg['no_battery_turn_on'])
 			self.usbMicroCurrentLimit.set(powInCfg['usb_micro_current_limit'])
 			self.usbMicroInDpm.set(powInCfg['usb_micro_dpm'])
-			
+
 		self.usbMicroInDpmSel.bind("<<ComboboxSelected>>", self._UpdatePowerInputsConfig)
-		self.usbMicroCurrentLimit.trace("w", self._UpdatePowerInputsConfig)	
+		self.usbMicroCurrentLimit.trace("w", self._UpdatePowerInputsConfig)
 		self.gpioInputEnabled.trace("w", self._UpdatePowerInputsConfig)
 		self.inputsPrecedence.trace("w", self._UpdatePowerInputsConfig)
 		self.noBatTurnOnEnabled.trace("w", self._UpdatePowerInputsConfig)
-			
+
 		Label(self.frame, text="Power regulator mode:").grid(row=10, column=0, padx=(2, 2), pady=(10, 0), sticky = W)
->>>>>>> 0e0a7977
 		self.powerRegMode = StringVar()
 		self.powerRegModeSel = Combobox(self.frame, textvariable=self.powerRegMode, state='readonly', width=len(max(pijuice.config.powerRegulatorModes, key=len)) + 1)
 		self.powerRegModeSel['values'] = pijuice.config.powerRegulatorModes
-<<<<<<< HEAD
-		self.powerRegModeSel.grid(column=1, row=5, padx=(2, 2), pady=(10, 0), sticky = W+E)
-=======
 		self.powerRegModeSel.grid(column=1, row=10, padx=(2, 2), pady=(10, 0), sticky = W)
->>>>>>> 0e0a7977
 		self.powerRegModeSel.bind("<<ComboboxSelected>>", self._PowerRegModeSelected)
 		config = pijuice.config.GetPowerRegulatorMode()
 		if config['error'] != 'NO_ERROR':
 			self.powerRegMode.set(config['error'])
 		else:
 			self.powerRegModeSel.current(pijuice.config.powerRegulatorModes.index(config['data']))
-<<<<<<< HEAD
-
-=======
-	
+
 		self.chargingEnabled = BooleanVar()
-		self.chargingEnabledCheck = Checkbutton(self.frame, text = "Charging Enabled", variable = self.chargingEnabled).grid(row=11, column=0, sticky = W, padx=(2, 2), pady=(10, 0))	
+		self.chargingEnabledCheck = Checkbutton(self.frame, text = "Charging Enabled", variable = self.chargingEnabled).grid(row=11, column=0, sticky = W, padx=(2, 2), pady=(10, 0))
 		config = pijuice.config.GetChargingConfig()
-		if config['error'] == 'NO_ERROR': 
+		if config['error'] == 'NO_ERROR':
 			self.chargingEnabled.set(config['data']['charging_enabled'])
 		self.chargingEnabled.trace("w", self._UpdateChargingConfig)
-		
->>>>>>> 0e0a7977
+
 		self.defaultConfigBtn = Button(self.frame, text='Reset to default configuration', state="normal", underline=0, command= self._ResetToDefaultConfigCmd)
 		self.defaultConfigBtn.grid(row=12, column=0, padx=(2, 2), pady=(20, 0), sticky = W)
 
@@ -329,22 +292,13 @@
 		if status['error'] != 'NO_ERROR':
 			self.idEepromAddr.set(status['error'])
 			tkMessageBox.showerror('ID EEPROM Address select', status['error'], parent=self.frame)
-<<<<<<< HEAD
-
-	def _IdEepromWpDisableCheck(self, *args):
-		status = pijuice.config.SetIdEepromWriteProtect(self.idEepromWpDisable.get())
-=======
 			
     def _IdEepromWpDisableCheck(self, *args):
 		status = pijuice.config.SetIdEepromWriteProtect(not self.idEepromWpDisable.get())
->>>>>>> 0e0a7977
 		if status['error'] != 'NO_ERROR':
 			self.idEepromWpDisable.set(not self.idEepromWpDisable.get())
 			tkMessageBox.showerror('ID EEPROM write protect', status['error'], parent=self.frame)
 
-<<<<<<< HEAD
-	def _PowerRegModeSelected(self, event):
-=======
     def _UpdatePowerInputsConfig(self, *args):
 		config = {}
 		config['precedence'] = self.inputsPrecedence.get()
@@ -355,26 +309,20 @@
 		status = pijuice.config.SetPowerInputsConfig(config, True)
 		if status['error'] != 'NO_ERROR':
 			tkMessageBox.showerror('Power Inputs Configuration', status['error'], parent=self.frame)
-			
+
     def _PowerRegModeSelected(self, event):
->>>>>>> 0e0a7977
 		status = pijuice.config.SetPowerRegulatorMode(self.powerRegMode.get())
 		if status['error'] != 'NO_ERROR':
 			self.powerRegMode.set(status['error'])
 			tkMessageBox.showerror('ID EEPROM Address select', status['error'], parent=self.frame)
-<<<<<<< HEAD
-
-	def _ValidateSlaveAdr(self, var, id):
-=======
 			
     def _UpdateChargingConfig(self, *args):
 		config = {'charging_enabled':self.chargingEnabled.get()}
 		status = pijuice.config.SetChargingConfig(config, True)
 		if status['error'] != 'NO_ERROR':
 			tkMessageBox.showerror('Charging configuration', status['error'], parent=self.frame)
-		
+
     def _ValidateSlaveAdr(self, var, id):
->>>>>>> 0e0a7977
 		new_value = var.get()
 		try:
 			if var.get() != '':
@@ -711,11 +659,7 @@
 		self.tempSenseSel = Combobox(self.frame, textvariable=self.tempSense, state='readonly')
 		self.tempSenseSel['values'] = pijuice.config.batteryTempSenseOptions
 		self.tempSenseSel.set('')
-<<<<<<< HEAD
-		self.tempSenseSel.grid(column=2, row=3, padx=(5, 5), pady=(0,2), sticky=W)
-=======
 		self.tempSenseSel.grid(column=2, row=3, padx=(5, 5), pady=(0,2), sticky = W)
->>>>>>> 0e0a7977
 		self.tempSenseSel.bind("<<ComboboxSelected>>", self._NewTempSenseConfigSel)
 
 		self.refreshConfig = StringVar()
@@ -875,13 +819,10 @@
 			time.sleep(0.2)
 			self.ReadProfileData()
 			self.applyBtn.configure(state="disabled")
-<<<<<<< HEAD
-
-=======
-		
+
 class PiJuiceIoConfig:
     def __init__(self, master):
-		
+
 		# frame to hold contentx
 		self.frame = Frame(master, name='io')
 
@@ -899,7 +840,7 @@
 		self.paramEntry2 = [{}, {}]
 		self.paramConfig1 =[None, None]
 		self.paramConfig2 =[None, None]
-		
+
 		for i in range(0, 2):
 			Label(self.frame, text="IO"+str(i+1)+":").grid(row=1+i*2, column=0, padx=(2, 2), pady=(2, 0), sticky = W)
 			Label(self.frame, text="mode:").grid(row=0+i*2, column=1, padx=(2, 2), pady=(10, 0), sticky = W)
@@ -907,27 +848,27 @@
 			self.modeSel[i] = Combobox(self.frame, textvariable=self.mode[i], state='readonly')
 			self.modeSel[i]['values'] = pijuice.config.ioSupportedModes[i+1]
 			self.modeSel[i].grid(column=1, row=1+i*2, padx=(2, 2), pady=(2, 0), sticky = W)
-			
+
 			Label(self.frame, text="pull:").grid(row=0+i*2, column=2, padx=(2, 2), pady=(10, 0), sticky = W)
 			self.pull[i] = StringVar()
 			self.pullSel = Combobox(self.frame, textvariable=self.pull[i], state='readonly')
 			self.pullSel.grid(column=2, row=1+i*2, padx=(2, 2), pady=(2, 0), sticky = W)
 			self.pullSel['values'] = pijuice.config.ioPullOptions
-			
+
 			self.paramName1[i] = StringVar()
 			self.paramNameLabel1 = Label(self.frame, textvariable=self.paramName1[i], text="param1:").grid(row=0+i*2, column=3, padx=(2, 2), pady=(10, 0), sticky = W)
 			self.param1[i] = StringVar()
 			self.oldParam1[i] = StringVar()
 			self.paramEntry1[i] = Entry(self.frame,textvariable=self.param1[i])
 			self.paramEntry1[i].grid(row=1+i*2, column=3, padx=(2, 2), pady=(2, 0), sticky='W')
-			
+
 			self.paramName2[i] = StringVar()
 			self.paramNameLabel2 = Label(self.frame, textvariable=self.paramName2, text="param2:").grid(row=0+i*2, column=4, padx=(2, 2), pady=(10, 0), sticky = W)
 			self.param2[i] = StringVar()
 			self.oldParam2[i] = StringVar()
 			self.paramEntry2[i] = Entry(self.frame,textvariable=self.param2[i])
 			self.paramEntry2[i].grid(row=1+i*2, column=4, padx=(2, 2), pady=(2, 0), sticky='W')
-			
+
 			ret = pijuice.config.GetIoConfiguration(i+1)
 			if ret['error'] != 'NO_ERROR':
 				self.mode[i].set(ret['error'])
@@ -935,14 +876,14 @@
 				self.config[i] = ret['data']
 				self.mode[i].set(self.config[i]['mode'])
 				self.pull[i].set(self.config[i]['pull'])
-				
+
 			self._ModeSelected(None, i)
-			
+
 			if self.paramConfig1[i]:
 				self.param1[i].set(self.config[i][self.paramConfig1[i]['name']])
 			if self.paramConfig2[i]:
 				self.param2[i].set(self.config[i][self.paramConfig2[i]['name']])
-			
+
 			self.modeSel[i].bind("<<ComboboxSelected>>", lambda event, idx=i: self._ModeSelected(event, idx))
 			self.param1[i].trace("w", lambda name, index, mode, idx=i: self._ParamEdited1(idx))
 			self.param2[i].trace("w", lambda name, index, mode, idx=i: self._ParamEdited2(idx))
@@ -950,7 +891,7 @@
 		self.apply = StringVar()
 		self.applyBtn = Button(self.frame, text='Apply', state="normal", underline=0, command=lambda v=self.apply: self._ApplyNewConfig(v))
 		self.applyBtn.grid(row=5, column=0, padx=(2, 2), pady=(20, 0), sticky='W')
-			
+
     def _ModeSelected(self, event, i):
 		try:
 			self.paramConfig1[i] = pijuice.config.ioConfigParams[self.mode[i].get()][0]
@@ -963,7 +904,7 @@
 			self.paramEntry1[i].configure(state="disabled")
 			self.paramName1[i].set('')
 		self.param1[i].set('')
-		
+
 		try:
 			self.paramConfig2[i] = pijuice.config.ioConfigParams[self.mode[i].get()][1]
 		except:
@@ -975,7 +916,7 @@
 			self.paramEntry2[i].configure(state="disabled")
 			self.paramName2[i].set('')
 		self.param2[i].set('')
-			
+
     def _ParamEdited1(self, i):
 		if self.paramConfig1[i]:
 			min = 0 if self.paramConfig1[i]['min'] > 0 else self.paramConfig1[i]['min']
@@ -983,7 +924,7 @@
 				_ValidateIntEntry(self.param1[i], self.oldParam1[i], min, self.paramConfig1[i]['max'])
 			elif self.paramConfig1[i]['type'] == 'float':
 				_ValidateFloatEntry(self.param1[i], self.oldParam1[i], min, self.paramConfig1[i]['max'])
-			
+
     def _ParamEdited2(self, i):
 		if self.paramConfig2[i]:
 			min = 0 if self.paramConfig2[i]['min'] > 0 else self.paramConfig2[i]['min']
@@ -991,7 +932,7 @@
 				_ValidateIntEntry(self.param2[i], self.oldParam2[i], min, self.paramConfig2[i]['max'])
 			elif self.paramConfig2[i]['type'] == 'float':
 				_ValidateFloatEntry(self.param2[i], self.oldParam2[i], min, self.paramConfig2[i]['max'])
-				
+
     def _ApplyNewConfig(self, v):
 		for i in range(0, 2):
 			newCfg = {
@@ -1002,13 +943,12 @@
 				newCfg[self.paramConfig1[i]['name']] = self.param1[i].get()
 			if self.paramConfig2[i]:
 				newCfg[self.paramConfig2[i]['name']] = self.param2[i].get()
-			
+
 			print newCfg
 			ret = pijuice.config.SetIoConfiguration(i+1, newCfg, True)
 			if ret['error'] != 'NO_ERROR':
 				tkMessageBox.showerror('IO' + str(i+1) + ' Configuration', 'Reason: ' + ret['error'], parent=self.frame)
-		
->>>>>>> 0e0a7977
+
 class PiJuiceHATConfigGui():
 
 	def __init__(self, isapp=True, name='pijuiceConfig'):
@@ -1044,17 +984,13 @@
 
 		self.batConfig = PiJuiceBatteryConfig(nb)
 		nb.add(self.batConfig.frame, text='Battery', underline=0, padding=2)
-<<<<<<< HEAD
-
-=======
-		
+
 		self.ioConfig = PiJuiceIoConfig(nb)
 		nb.add(self.ioConfig.frame, text='IO       ', underline=0, padding=2)
-		
->>>>>>> 0e0a7977
+
 		self.firmware = PiJuiceFirmware(nb)
 		nb.add(self.firmware.frame, text='Firmware', underline=0, padding=2)
-		
+
 		t.update()
 		t.minsize(t.winfo_width(), t.winfo_height())
 
@@ -1266,20 +1202,17 @@
 		self.frame.columnconfigure(2, weight=1, uniform=1)
 
 		self.eventFunctions = ['NO_FUNC'] + pijuice_sys_functions + pijuice_user_functions
-<<<<<<< HEAD
+		self.sysEvents = [{'id':'low_charge', 'name':'Low charge', 'funcList':self.eventFunctions}, 
+		{'id':'low_battery_voltage', 'name':'Low battery voltage', 'funcList':self.eventFunctions}, 
+		{'id':'no_power', 'name':'No power', 'funcList':self.eventFunctions},
+		{'id':'watchdog_reset', 'name':'Watchdog reset', 'funcList':(['NO_FUNC']+pijuice_user_functions)},
+		{'id':'button_power_off', 'name':'Button power off', 'funcList':(['NO_FUNC']+pijuice_user_functions)}, 
+		{'id':'forced_power_off', 'name':'Forced power off', 'funcList':(['NO_FUNC']+pijuice_user_functions)}, 
 		self.sysEvents = [{'id':'low_charge', 'name':'Low charge', 'funcList':self.eventFunctions},
 		{'id':'low_battery_voltage', 'name':'Low battery voltage', 'funcList':self.eventFunctions},
 		{'id':'watchdog_reset', 'name':'Watchdog reset', 'funcList':(['NO_FUNC']+pijuice_user_functions)},
 		{'id':'button_power_off', 'name':'Button power off', 'funcList':(['NO_FUNC']+pijuice_user_functions)},
 		{'id':'forced_power_off', 'name':'Forced power off', 'funcList':(['NO_FUNC']+pijuice_user_functions)},
-=======
-		self.sysEvents = [{'id':'low_charge', 'name':'Low charge', 'funcList':self.eventFunctions}, 
-		{'id':'low_battery_voltage', 'name':'Low battery voltage', 'funcList':self.eventFunctions}, 
-		{'id':'no_power', 'name':'No power', 'funcList':self.eventFunctions},
-		{'id':'watchdog_reset', 'name':'Watchdog reset', 'funcList':(['NO_FUNC']+pijuice_user_functions)}, 
-		{'id':'button_power_off', 'name':'Button power off', 'funcList':(['NO_FUNC']+pijuice_user_functions)}, 
-		{'id':'forced_power_off', 'name':'Forced power off', 'funcList':(['NO_FUNC']+pijuice_user_functions)}, 
->>>>>>> 0e0a7977
 		{'id':'forced_sys_power_off', 'name':'Forced sys power off', 'funcList':(['NO_FUNC']+pijuice_user_functions)}
 		]
 		global pijuiceConfigData
@@ -1372,7 +1305,7 @@
 		if not (self.sysEvents[i]['id'] in pijuiceConfigData['system_events']):
 			pijuiceConfigData['system_events'][self.sysEvents[i]['id']] = {}
 		pijuiceConfigData['system_events'][self.sysEvents[i]['id']]['function'] = self.funcConfigsSel[i].get()
- 
+
 class PiJuiceConfigParamEdit:
 	def __init__(self, master, r, config, name, paramDes, id, paramId, type, min, max):
 		self.frame = master
@@ -1500,17 +1433,6 @@
 		self.fault = StringVar()
 		self.faultLbl = Label(self.frame,textvariable=self.fault, text='')
 		self.faultLbl.grid(row=3, column=1, padx=(2, 2), pady=(20, 0), columnspan=2, sticky = W)
-<<<<<<< HEAD
-
-		self.sysSwEnable = BooleanVar()
-		self.sysSwEnableCheck = Checkbutton(self.frame, text = 'System switch state', variable = self.sysSwEnable).grid(row=4, column=0, sticky = W, padx=(2, 10), pady=(20, 0))
-		self.sysSwLimit = StringVar()
-		self.sysSwLimitEntry = Entry(self.frame,textvariable=self.sysSwLimit)
-		#self.sysSwLimitEntry.bind("<Return>", self._SetSysSwitch)
-		self.sysSwLimitEntry.grid(row=4, column=1, sticky = W+E, padx=(2, 2), pady=(20, 0))
-		self.sysSwEnable.trace("w", self._SetSysSwitch)
-
-=======
 		
 		Label(self.frame, text="System switch:").grid(row=4, column=0, padx=(2, 2), pady=(20, 0), sticky = W)
 		self.sysSwLimit = IntVar()
@@ -1519,7 +1441,6 @@
 		Radiobutton(self.frame, text="2100mA", variable=self.sysSwLimit, value=2100).grid(row=4, column=3, padx=(2, 2), pady=(10, 0), sticky='WE')
 		self.sysSwLimit.trace("w", self._SetSysSwitch)
 		
->>>>>>> 0e0a7977
 		self.hatConfigBtn = Button(self.frame, text='Configure HAT', state="normal", underline=0, command= self._HatConfigCmd)
 		self.hatConfigBtn.grid(row=9, column=0, padx=(2, 2), pady=(20, 0), sticky = W)
 		self.counter = 0
@@ -1574,27 +1495,17 @@
 				self.fault.set(fau['error'])
 
 			ret = pijuice.power.GetSystemPowerSwitch()
-			if ret['error'] == 'NO_ERROR': 
+			if ret['error'] == 'NO_ERROR':
 				self.sysSwLimit.set(ret['data'])
 			#else:
 			#	self.sysSwLimit = ret['error']
 		except:
 			pass
 		self.frame.after(6000, self._RefreshStatus)
-<<<<<<< HEAD
-
-	def _SetSysSwitch(self, *args):
-		if self.sysSwEnable.get():
-			pijuice.power.SetSystemPowerSwitch(self.sysSwLimit.get())
-		else:
-			pijuice.power.SetSystemPowerSwitch(0)
-	def _HatConfigCmd(self):
-=======
 		
     def _SetSysSwitch(self, *args):
 		pijuice.power.SetSystemPowerSwitch(self.sysSwLimit.get())
     def _HatConfigCmd(self):
->>>>>>> 0e0a7977
 		if pijuice != None:
 			self.advWindow = PiJuiceHATConfigGui()
 
@@ -1664,7 +1575,6 @@
 	#if tkMessageBox.askokcancel("Quit", "Do you want to quit?"):
 	if not os.path.exists(os.path.dirname(PiJuiceConfigDataPath)):
 		print os.path.dirname(PiJuiceConfigDataPath)
-<<<<<<< HEAD
 		os.makedirs(os.path.dirname(PiJuiceConfigDataPath))
 	#try:
 	with open(PiJuiceConfigDataPath , 'r') as oldConfig:
@@ -1678,17 +1588,6 @@
 		restart_service()
 	#except:
 		#print
-=======
-		os.makedirs(os.path.dirname(PiJuiceConfigDataPath)) 
-	try:
-		with open(PiJuiceConfigDataPath , 'w+') as outputConfig:
-			json.dump(pijuiceConfigData, outputConfig, indent=2)
-	except:
-		print 
-	root.destroy() 
-		
-if __name__ == '__main__':
->>>>>>> 0e0a7977
 
 
 def restart_service():
