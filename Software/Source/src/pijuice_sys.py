#!/usr/bin/env python
# -*- coding: utf-8 -*-

import time
import datetime
import calendar
import sys, getopt
import os
import subprocess
from pijuice import *
import logging
import json
import signal

pijuice = None
btConfig = {}

configPath = '/var/lib/pijuice/pijuice_config.JSON'#os.getcwd() + '/pijuice_config.JSON'
configData = {'system_task':{'enabled':False}}
status = {}
sysEvEn = False
minChgEn = False
minBatVolEn = False
lowChgEn = False
lowBatVolEn = False
chargeLevel = 50 
timeCnt = 5
noPowEn = False
noPowCnt = 100
logger = None
dopoll = True 

def _SystemHalt(event):
<<<<<<< HEAD
	if (event == 'low_charge' or event == 'low_battery_voltage')
		and configData['system_task'].get('wakeup_on_charge', {}).get('enabled')
		and 'trigger_level' in configData['system_task']['wakeup_on_charge']:
=======
	if (
		(event == 'low_charge' or event == 'low_battery_voltage' or event == 'no_power')
		and ('wakeup_on_charge' in configData['system_task']) 
		and ('enabled' in configData['system_task']['wakeup_on_charge']) 
		and configData['system_task']['wakeup_on_charge']['enabled']
		and 'trigger_level' in configData['system_task']['wakeup_on_charge']):
>>>>>>> 0e0a7977
		try:
			tl = float(configData['system_task']['wakeup_on_charge']['trigger_level'])
			print 'wakeup on charge', tl
			print pijuice.power.SetWakeUpOnCharge(tl)
		except:
			tl = None 
	pijuice.status.SetLedBlink('D2', 3, [150, 0,0], 200, [0, 100,0], 200)
	print 'halt command'
	#os.system("sudo halt")
	subprocess.call(["sudo", "halt"])
		
def ExecuteFunc(func, event, param):
	print func, event, param
	if func == 'SYS_FUNC_HALT':
		print 'SYS_FUNC_HALT'
		#logger.info(func+' '+str(event)+' '+str(param))
		_SystemHalt(event)
		 
	elif func == 'SYS_FUNC_HALT_POW_OFF':
		print 'SYS_FUNC_HALT_POW_OFF'
		#logger.info(func+' '+str(event)+' '+str(param))
		#os.system("sudo halt")
		pijuice.power.SetSystemPowerSwitch(0)
		pijuice.power.SetPowerOff(60)
		_SystemHalt(event)
	elif func == 'SYS_FUNC_SYS_OFF_HALT':
		print 'SYS_FUNC_SYS_OFF_HALT'
		pijuice.power.SetSystemPowerSwitch(0)
		_SystemHalt(event)
	elif func == 'SYS_FUNC_REBOOT':
		print 'reboot, SYS_FUNC_REBOOT'
		#logger.info(func+' '+str(event)+' '+str(param))
		#os.system("sudo reboot")
		subprocess.call(["sudo", "reboot"]) 
	elif ('USER_FUNC' in func) and ('user_functions' in configData) and (func in configData['user_functions']):
		#ind = int(func.split("USER_FUNC",1)[1])
		print 'execute user func', configData['user_functions'][func]
		try:
			os.system(configData['user_functions'][func] + ' '+ str(event)+ ' ' + str(param))
			#subprocess.call([configData['user_functions'][func], event, param])
		except:
			print 'failed to execute user func'
					
def _EvalButtonEvents():
	print pijuice
	btEvents = pijuice.status.GetButtonEvents()
	if btEvents['error'] == 'NO_ERROR':
		for b in pijuice.config.buttons:
			ev = btEvents['data'][b]
			if ev != 'NO_EVENT': 
				if btConfig[b][ev]['function'] != 'USER_EVENT':
					pijuice.status.AcceptButtonEvent(b)
					if btConfig[b][ev]['function'] != 'NO_FUNC':
						print 'batton event', b, ev
						ExecuteFunc(btConfig[b][ev]['function'], ev, b)
		return True
	else:
		return False
	
def _EvalCharge():
	global lowChgEn
	charge = pijuice.status.GetChargeLevel()
	if charge['error'] == 'NO_ERROR':
		level = float(charge['data'])
		global chargeLevel
		if ('threshold' in configData['system_task']['min_charge']):
			th = float(configData['system_task']['min_charge']['threshold'])
<<<<<<< HEAD
			if level == 0 or ((level < th) and ((chargeLevel-level) >= 0 and (chargeLevel-level) < 3)):
				print 'level, th', level, th, chargeLevel, (level < th)
=======
			if level == 0 or ((level < th) and ((chargeLevel-level) > 0 and (chargeLevel-level) < 3)):
				#print 'level, th', level, th, chargeLevel, (level < th) 
				#global lowChgEn
				#print 'lowChgEn' , lowChgEn
>>>>>>> 0e0a7977
				if lowChgEn:
					# energy is low, take action
					#print 'ExecuteFunc' 
					ExecuteFunc(configData['system_events']['low_charge']['function'], 'low_charge', level)
			
		chargeLevel = level
		#print level, '%'
		#logger.info(str(level)) 
		return True
	else:
		return False
		
def _EvalBatVoltage():
	global lowBatVolEn
	bv = pijuice.status.GetBatteryVoltage()	
	if bv['error'] == 'NO_ERROR':
		v = float(bv['data']) / 1000
		if ('threshold' in configData['system_task']['min_bat_voltage']):
			try:
				th = float(configData['system_task']['min_bat_voltage']['threshold'])
			except:
				th = None
			#print 'v, th',v,th,'bv=',bv 
			if th != None and v < th:
				if lowBatVolEn:
					# Battery voltage below thresholdw, take action
					ExecuteFunc(configData['system_events']['low_battery_voltage']['function'], 'low_battery_voltage', v)
			
		#logger.info(str(level))
		return True
	else:
		return False
		
def _EvalPowerInputs(status):
	global noPowCnt
	if ((status['powerInput'] == 'NOT_PRESENT') or (status['powerInput'] == 'BAD')) and ((status['powerInput5vIo'] == 'NOT_PRESENT') or (status['powerInput5vIo'] == 'BAD')):
		noPowCnt = noPowCnt + 1
	else:
		noPowCnt = 0
	if noPowCnt == 2:
		#print 'unplugged'
		ExecuteFunc(configData['system_events']['no_power']['function'], 'no_power', '')
		
def _EvalFaultFlags():
	faults = pijuice.status.GetFaultStatus()
	if faults['error'] == 'NO_ERROR': 
		faults = faults['data']
		print faults
		for f in (pijuice.status.faultEvents + pijuice.status.faults):
			if f in faults:
				#logger.info('fault:' + f)
				if sysEvEn and (f in configData['system_events']) and ('enabled' in configData['system_events'][f]) and configData['system_events'][f]['enabled']:
					if configData['system_events'][f]['function'] != 'USER_EVENT':
						pijuice.status.ResetFaultFlags([f])
						ExecuteFunc(configData['system_events'][f]['function'], f, faults[f])
		return True
	else:
		return False

def main():

	global pijuice
	global btConfig
	global configData 
	global status
	global sysEvEn
	global chargeLevel 
	global timeCnt
	global logger
<<<<<<< HEAD
	global lowChgEn
	global lowBatVolEn
=======
	global minChgEn
	global minBatVolEn
	global lowChgEn
	global lowBatVolEn
	global noPowEn
>>>>>>> 0e0a7977
	
	try:
		pijuice = PiJuice(1,0x14)
	except:
		print 'Failed to establish interface to PiJuce'
		sys.exit(0)
		
	try:
		with open(configPath, 'r') as outputConfig:
			configData = json.load(outputConfig)
	except:
		print 'Failed to load ', configPath
		#logger.info('Failed to load config') 

	try:
		for b in pijuice.config.buttons:
			conf = pijuice.config.GetButtonConfiguration(b)
			if conf['error'] == 'NO_ERROR':
				btConfig[b] = conf['data']
	except:
		powButton = None

	#logger = logging.getLogger('pijuice')
	#hdlr = logging.FileHandler('/home/pi/pijuice.log')
	#formatter = logging.Formatter('%(asctime)s %(levelname)s %(message)s')
	#hdlr.setFormatter(formatter)
	#logger.addHandler(hdlr) 
	#logger.setLevel(logging.INFO)
	
	if len(sys.argv) > 1 and str(sys.argv[1]) == 'stop':
		try:
			if (('watchdog' in configData['system_task']) 
				and ('enabled' in configData['system_task']['watchdog']) 
				and configData['system_task']['watchdog']['enabled'] 
				):

				print 'disabling watchdog'
				#ret = {'error':''}
				ret = pijuice.power.SetWatchdog(0)
				if ret['error'] != 'NO_ERROR':
					time.sleep(0.05)
					ret = pijuice.power.SetWatchdog(0)
					print ret
				#logger.info('watchdog disabled') 
				print 'watchdog disabled'
		except:
			print 'Error evaluating watchdog'
		sys.exit(0)

	if (('watchdog' in configData['system_task']) 
		and configData['system_task'].get('watchdog', {}).get('enabled')
		and ('period' in configData['system_task']['watchdog'])
		):
		try:
			p = int(configData['system_task']['watchdog']['period'])
			ret = pijuice.power.SetWatchdog(p)
			print 'watchdog enabled', p
			#logger.info('watchdog enabled') 
		except:
			p = None
			#logger.info('cannot enable watchdg') 
			print 'cannot enable watchdg', p

	sysEvEn = 'system_events' in configData
	minChgEn = ('min_charge' in configData['system_task']) and ('enabled' in configData['system_task']['min_charge']) and configData['system_task']['min_charge']['enabled']
	minBatVolEn = ('min_bat_voltage' in configData['system_task']) and ('enabled' in configData['system_task']['min_bat_voltage']) and configData['system_task']['min_bat_voltage']['enabled']
	lowChgEn = sysEvEn and ('low_charge' in configData['system_events']) and ('enabled' in configData['system_events']['low_charge']) and configData['system_events']['low_charge']['enabled']
	lowBatVolEn = sysEvEn and ('low_battery_voltage' in configData['system_events']) and ('enabled' in configData['system_events']['low_battery_voltage']) and configData['system_events']['low_battery_voltage']['enabled']
	noPowEn = sysEvEn and ('no_power' in configData['system_events']) and ('enabled' in configData['system_events']['no_power']) and configData['system_events']['no_power']['enabled']

	if configData['system_task']['enabled']:
		print 'starting status poll'
		while dopoll:
			ret = pijuice.status.GetStatus()
			if ret['error'] == 'NO_ERROR':
				status = ret['data']
				if status['isButton']: 
					_EvalButtonEvents()
			
				timeCnt = timeCnt - 1
				if timeCnt == 0:
					timeCnt = 5
					if ('isFault' in status) and status['isFault']:
						_EvalFaultFlags()
					if minChgEn:
						_EvalCharge()
					if minBatVolEn:
						_EvalBatVoltage()
					if noPowEn:
						_EvalPowerInputs(status)
			
			time.sleep(1)
	else:
		print 'Task is disabled'
			
if __name__ == '__main__':
	main()<|MERGE_RESOLUTION|>--- conflicted
+++ resolved
@@ -23,7 +23,7 @@
 minBatVolEn = False
 lowChgEn = False
 lowBatVolEn = False
-chargeLevel = 50 
+chargeLevel = 50
 timeCnt = 5
 noPowEn = False
 noPowCnt = 100
@@ -31,18 +31,12 @@
 dopoll = True 
 
 def _SystemHalt(event):
-<<<<<<< HEAD
-	if (event == 'low_charge' or event == 'low_battery_voltage')
-		and configData['system_task'].get('wakeup_on_charge', {}).get('enabled')
-		and 'trigger_level' in configData['system_task']['wakeup_on_charge']:
-=======
 	if (
 		(event == 'low_charge' or event == 'low_battery_voltage' or event == 'no_power')
 		and ('wakeup_on_charge' in configData['system_task']) 
 		and ('enabled' in configData['system_task']['wakeup_on_charge']) 
 		and configData['system_task']['wakeup_on_charge']['enabled']
 		and 'trigger_level' in configData['system_task']['wakeup_on_charge']):
->>>>>>> 0e0a7977
 		try:
 			tl = float(configData['system_task']['wakeup_on_charge']['trigger_level'])
 			print 'wakeup on charge', tl
@@ -53,7 +47,7 @@
 	print 'halt command'
 	#os.system("sudo halt")
 	subprocess.call(["sudo", "halt"])
-		
+		 
 def ExecuteFunc(func, event, param):
 	print func, event, param
 	if func == 'SYS_FUNC_HALT':
@@ -76,7 +70,7 @@
 		print 'reboot, SYS_FUNC_REBOOT'
 		#logger.info(func+' '+str(event)+' '+str(param))
 		#os.system("sudo reboot")
-		subprocess.call(["sudo", "reboot"]) 
+		subprocess.call(["sudo", "reboot"])
 	elif ('USER_FUNC' in func) and ('user_functions' in configData) and (func in configData['user_functions']):
 		#ind = int(func.split("USER_FUNC",1)[1])
 		print 'execute user func', configData['user_functions'][func]
@@ -103,25 +97,19 @@
 		return False
 	
 def _EvalCharge():
-	global lowChgEn
-	charge = pijuice.status.GetChargeLevel()
+	charge = pijuice.status.GetChargeLevel()	
 	if charge['error'] == 'NO_ERROR':
 		level = float(charge['data'])
 		global chargeLevel
 		if ('threshold' in configData['system_task']['min_charge']):
 			th = float(configData['system_task']['min_charge']['threshold'])
-<<<<<<< HEAD
-			if level == 0 or ((level < th) and ((chargeLevel-level) >= 0 and (chargeLevel-level) < 3)):
-				print 'level, th', level, th, chargeLevel, (level < th)
-=======
 			if level == 0 or ((level < th) and ((chargeLevel-level) > 0 and (chargeLevel-level) < 3)):
-				#print 'level, th', level, th, chargeLevel, (level < th) 
+				#print 'level, th', level, th, chargeLevel, (level < th)
 				#global lowChgEn
 				#print 'lowChgEn' , lowChgEn
->>>>>>> 0e0a7977
 				if lowChgEn:
 					# energy is low, take action
-					#print 'ExecuteFunc' 
+					#print 'ExecuteFunc'
 					ExecuteFunc(configData['system_events']['low_charge']['function'], 'low_charge', level)
 			
 		chargeLevel = level
@@ -132,7 +120,6 @@
 		return False
 		
 def _EvalBatVoltage():
-	global lowBatVolEn
 	bv = pijuice.status.GetBatteryVoltage()	
 	if bv['error'] == 'NO_ERROR':
 		v = float(bv['data']) / 1000
@@ -141,7 +128,7 @@
 				th = float(configData['system_task']['min_bat_voltage']['threshold'])
 			except:
 				th = None
-			#print 'v, th',v,th,'bv=',bv 
+			#print 'v, th',v,th,'bv=',bv
 			if th != None and v < th:
 				if lowBatVolEn:
 					# Battery voltage below thresholdw, take action
@@ -151,7 +138,7 @@
 		return True
 	else:
 		return False
-		
+
 def _EvalPowerInputs(status):
 	global noPowCnt
 	if ((status['powerInput'] == 'NOT_PRESENT') or (status['powerInput'] == 'BAD')) and ((status['powerInput5vIo'] == 'NOT_PRESENT') or (status['powerInput5vIo'] == 'BAD')):
@@ -161,7 +148,7 @@
 	if noPowCnt == 2:
 		#print 'unplugged'
 		ExecuteFunc(configData['system_events']['no_power']['function'], 'no_power', '')
-		
+
 def _EvalFaultFlags():
 	faults = pijuice.status.GetFaultStatus()
 	if faults['error'] == 'NO_ERROR': 
@@ -188,17 +175,12 @@
 	global chargeLevel 
 	global timeCnt
 	global logger
-<<<<<<< HEAD
-	global lowChgEn
-	global lowBatVolEn
-=======
 	global minChgEn
 	global minBatVolEn
 	global lowChgEn
 	global lowBatVolEn
 	global noPowEn
->>>>>>> 0e0a7977
-	
+
 	try:
 		pijuice = PiJuice(1,0x14)
 	except:
@@ -248,8 +230,9 @@
 		sys.exit(0)
 
 	if (('watchdog' in configData['system_task']) 
-		and configData['system_task'].get('watchdog', {}).get('enabled')
-		and ('period' in configData['system_task']['watchdog'])
+		and ('enabled' in configData['system_task']['watchdog']) 
+		and configData['system_task']['watchdog']['enabled'] 
+		and ('period' in configData['system_task']['watchdog']) 
 		):
 		try:
 			p = int(configData['system_task']['watchdog']['period'])
@@ -288,7 +271,7 @@
 						_EvalBatVoltage()
 					if noPowEn:
 						_EvalPowerInputs(status)
-			
+
 			time.sleep(1)
 	else:
 		print 'Task is disabled'
